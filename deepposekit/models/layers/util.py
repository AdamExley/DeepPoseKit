--- conflicted
+++ resolved
@@ -19,10 +19,6 @@
 import tensorflow.keras.backend as K
 
 __all__ = ["Float", "ImageNormalization"]
-<<<<<<< HEAD
-
-=======
->>>>>>> d710f32e
 
 
 class Float(Layer):
